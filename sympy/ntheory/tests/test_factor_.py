from sympy import (Sieve, binomial_coefficients, binomial_coefficients_list,
    Mul, S, Pow, sieve, Symbol, summation, Dummy,
    factorial as fac)
from sympy.core.numbers import Integer, Rational
from sympy.core.compatibility import long, range

<<<<<<< HEAD
from sympy.ntheory import totient, factorint, primefactors, divisors, nextprime, pollard_rho, \
    perfect_power, multiplicity, trailing, divisor_count, primorial, pollard_pm1, divisor_sigma, factorrat, \
    reduced_totient
=======
from sympy.ntheory import (isprime, n_order, is_primitive_root,
    is_quad_residue, legendre_symbol, jacobi_symbol, npartitions, totient,
    factorint, primefactors, divisors, randprime, nextprime, prevprime,
    primerange, primepi, prime, pollard_rho, perfect_power, multiplicity,
    trailing, divisor_count, primorial, pollard_pm1, divisor_sigma,
    factorrat)
from sympy.ntheory.factor_ import (smoothness, smoothness_p,
    antidivisors, antidivisor_count, core, digits, udivisors, udivisor_sigma,
    udivisor_count)
from sympy.ntheory.generate import cycle_length
from sympy.ntheory.multinomial import (
    multinomial_coefficients, multinomial_coefficients_iterator)
from sympy.ntheory.bbp_pi import pi_hex_digits
from sympy.ntheory.modular import crt, crt1, crt2, solve_congruence

from sympy.utilities.pytest import raises, slow
>>>>>>> fcaff901

from sympy.utilities.iterables import capture


def fac_multiplicity(n, p):
    """Return the power of the prime number p in the
    factorization of n!"""
    if p > n:
        return 0
    if p > n//2:
        return 1
    q, m = n, 0
    while q >= p:
        q //= p
        m += q
    return m


def multiproduct(seq=(), start=1):
    """
    Return the product of a sequence of factors with multiplicities,
    times the value of the parameter ``start``. The input may be a
    sequence of (factor, exponent) pairs or a dict of such pairs.

        >>> multiproduct({3:7, 2:5}, 4) # = 3**7 * 2**5 * 4
        279936

    """
    if not seq:
        return start
    if isinstance(seq, dict):
        seq = iter(seq.items())
    units = start
    multi = []
    for base, exp in seq:
        if not exp:
            continue
        elif exp == 1:
            units *= base
        else:
            if exp % 2:
                units *= base
            multi.append((base, exp//2))
    return units * multiproduct(multi)**2


def test_trailing():
    assert trailing(0) == 0
    assert trailing(1) == 0
    assert trailing(-1) == 0
    assert trailing(2) == 1
    assert trailing(7) == 0
    assert trailing(-7) == 0
    for i in range(100):
        assert trailing((1 << i)) == i
        assert trailing((1 << i) * 31337) == i
    assert trailing((1 << 1000001)) == 1000001
    assert trailing((1 << 273956)*7**37) == 273956


def test_multiplicity():
    for b in range(2, 20):
        for i in range(100):
            assert multiplicity(b, b**i) == i
            assert multiplicity(b, (b**i) * 23) == i
            assert multiplicity(b, (b**i) * 1000249) == i
    # Should be fast
    assert multiplicity(10, 10**10023) == 10023
    # Should exit quickly
    assert multiplicity(10**10, 10**10) == 1
    # Should raise errors for bad input
    raises(ValueError, lambda: multiplicity(1, 1))
    raises(ValueError, lambda: multiplicity(1, 2))
    raises(ValueError, lambda: multiplicity(1.3, 2))
    raises(ValueError, lambda: multiplicity(2, 0))
    raises(ValueError, lambda: multiplicity(1.3, 0))

    # handles Rationals
    assert multiplicity(10, Rational(30, 7)) == 0
    assert multiplicity(Rational(2, 7), Rational(4, 7)) == 1
    assert multiplicity(Rational(1, 7), Rational(3, 49)) == 2
    assert multiplicity(Rational(2, 7), Rational(7, 2)) == -1
    assert multiplicity(3, Rational(1, 9)) == -2


def test_perfect_power():
    assert perfect_power(0) is False
    assert perfect_power(1) is False
    assert perfect_power(2) is False
    assert perfect_power(3) is False
    assert perfect_power(4) == (2, 2)
    assert perfect_power(14) is False
    assert perfect_power(25) == (5, 2)
    assert perfect_power(22) is False
    assert perfect_power(22, [2]) is False
    assert perfect_power(137**(3*5*13)) == (137, 3*5*13)
    assert perfect_power(137**(3*5*13) + 1) is False
    assert perfect_power(137**(3*5*13) - 1) is False
    assert perfect_power(103005006004**7) == (103005006004, 7)
    assert perfect_power(103005006004**7 + 1) is False
    assert perfect_power(103005006004**7 - 1) is False
    assert perfect_power(103005006004**12) == (103005006004, 12)
    assert perfect_power(103005006004**12 + 1) is False
    assert perfect_power(103005006004**12 - 1) is False
    assert perfect_power(2**10007) == (2, 10007)
    assert perfect_power(2**10007 + 1) is False
    assert perfect_power(2**10007 - 1) is False
    assert perfect_power((9**99 + 1)**60) == (9**99 + 1, 60)
    assert perfect_power((9**99 + 1)**60 + 1) is False
    assert perfect_power((9**99 + 1)**60 - 1) is False
    assert perfect_power((10**40000)**2, big=False) == (10**40000, 2)
    assert perfect_power(10**100000) == (10, 100000)
    assert perfect_power(10**100001) == (10, 100001)
    assert perfect_power(13**4, [3, 5]) is False
    assert perfect_power(3**4, [3, 10], factor=0) is False
    assert perfect_power(3**3*5**3) == (15, 3)
    assert perfect_power(2**3*5**5) is False
    assert perfect_power(2*13**4) is False
    assert perfect_power(2**5*3**3) is False


def test_factorint():
    assert primefactors(123456) == [2, 3, 643]
    assert factorint(0) == {0: 1}
    assert factorint(1) == {}
    assert factorint(-1) == {-1: 1}
    assert factorint(-2) == {-1: 1, 2: 1}
    assert factorint(-16) == {-1: 1, 2: 4}
    assert factorint(2) == {2: 1}
    assert factorint(126) == {2: 1, 3: 2, 7: 1}
    assert factorint(123456) == {2: 6, 3: 1, 643: 1}
    assert factorint(5951757) == {3: 1, 7: 1, 29: 2, 337: 1}
    assert factorint(64015937) == {7993: 1, 8009: 1}
    assert factorint(2**(2**6) + 1) == {274177: 1, 67280421310721: 1}
    assert multiproduct(factorint(fac(200))) == fac(200)
    for b, e in factorint(fac(150)).items():
        assert e == fac_multiplicity(150, b)
    assert factorint(103005006059**7) == {103005006059: 7}
    assert factorint(31337**191) == {31337: 191}
    assert factorint(2**1000 * 3**500 * 257**127 * 383**60) == \
        {2: 1000, 3: 500, 257: 127, 383: 60}
    assert len(factorint(fac(10000))) == 1229
    assert factorint(12932983746293756928584532764589230) == \
        {2: 1, 5: 1, 73: 1, 727719592270351: 1, 63564265087747: 1, 383: 1}
    assert factorint(727719592270351) == {727719592270351: 1}
    assert factorint(2**64 + 1, use_trial=False) == factorint(2**64 + 1)
    for n in range(60000):
        assert multiproduct(factorint(n)) == n
    assert pollard_rho(2**64 + 1, seed=1) == 274177
    assert pollard_rho(19, seed=1) is None
    assert factorint(3, limit=2) == {3: 1}
    assert factorint(12345) == {3: 1, 5: 1, 823: 1}
    assert factorint(
        12345, limit=3) == {4115: 1, 3: 1}  # the 5 is greater than the limit
    assert factorint(1, limit=1) == {}
    assert factorint(0, 3) == {0: 1}
    assert factorint(12, limit=1) == {12: 1}
    assert factorint(30, limit=2) == {2: 1, 15: 1}
    assert factorint(16, limit=2) == {2: 4}
    assert factorint(124, limit=3) == {2: 2, 31: 1}
    assert factorint(4*31**2, limit=3) == {2: 2, 31: 2}
    p1 = nextprime(2**32)
    p2 = nextprime(2**16)
    p3 = nextprime(p2)
    assert factorint(p1*p2*p3) == {p1: 1, p2: 1, p3: 1}
    assert factorint(13*17*19, limit=15) == {13: 1, 17*19: 1}
    assert factorint(1951*15013*15053, limit=2000) == {225990689: 1, 1951: 1}
    assert factorint(primorial(17) + 1, use_pm1=0) == \
        {long(19026377261): 1, 3467: 1, 277: 1, 105229: 1}
    # when prime b is closer than approx sqrt(8*p) to prime p then they are
    # "close" and have a trivial factorization
    a = nextprime(2**2**8)  # 78 digits
    b = nextprime(a + 2**2**4)
    assert 'Fermat' in capture(lambda: factorint(a*b, verbose=1))

    raises(ValueError, lambda: pollard_rho(4))
    raises(ValueError, lambda: pollard_pm1(3))
    raises(ValueError, lambda: pollard_pm1(10, B=2))
    # verbose coverage
    n = nextprime(2**16)*nextprime(2**17)*nextprime(1901)
    assert 'with primes' in capture(lambda: factorint(n, verbose=1))
    capture(lambda: factorint(nextprime(2**16)*1012, verbose=1))

    n = nextprime(2**17)
    capture(lambda: factorint(n**3, verbose=1))  # perfect power termination
    capture(lambda: factorint(2*n, verbose=1))  # factoring complete msg

    # exceed 1st
    n = nextprime(2**17)
    n *= nextprime(n)
    assert '1000' in capture(lambda: factorint(n, limit=1000, verbose=1))
    n *= nextprime(n)
    assert len(factorint(n)) == 3
    assert len(factorint(n, limit=p1)) == 3
    n *= nextprime(2*n)
    # exceed 2nd
    assert '2001' in capture(lambda: factorint(n, limit=2000, verbose=1))
    assert capture(
        lambda: factorint(n, limit=4000, verbose=1)).count('Pollard') == 2
    # non-prime pm1 result
    n = nextprime(8069)
    n *= nextprime(2*n)*nextprime(2*n, 2)
    capture(lambda: factorint(n, verbose=1))  # non-prime pm1 result
    # factor fermat composite
    p1 = nextprime(2**17)
    p2 = nextprime(2*p1)
    assert factorint((p1*p2**2)**3) == {p1: 3, p2: 6}
    # Test for non integer input
    raises(ValueError, lambda: factorint(4.5))


def test_divisors_and_divisor_count():
    assert divisors(-1) == [1]
    assert divisors(0) == []
    assert divisors(1) == [1]
    assert divisors(2) == [1, 2]
    assert divisors(3) == [1, 3]
    assert divisors(17) == [1, 17]
    assert divisors(10) == [1, 2, 5, 10]
    assert divisors(100) == [1, 2, 4, 5, 10, 20, 25, 50, 100]
    assert divisors(101) == [1, 101]

    assert divisor_count(0) == 0
    assert divisor_count(-1) == 1
    assert divisor_count(1) == 1
    assert divisor_count(6) == 4
    assert divisor_count(12) == 6

    assert divisor_count(180, 3) == divisor_count(180//3)
    assert divisor_count(2*3*5, 7) == 0


def test_udivisors_and_udivisor_count():
    assert udivisors(-1) == [1]
    assert udivisors(0) == []
    assert udivisors(1) == [1]
    assert udivisors(2) == [1, 2]
    assert udivisors(3) == [1, 3]
    assert udivisors(17) == [1, 17]
    assert udivisors(10) == [1, 2, 5, 10]
    assert udivisors(100) == [1, 4, 25, 100]
    assert udivisors(101) == [1, 101]
    assert udivisors(1000) == [1, 8, 125, 1000]

    assert udivisor_count(0) == 0
    assert udivisor_count(-1) == 1
    assert udivisor_count(1) == 1
    assert udivisor_count(6) == 4
    assert udivisor_count(12) == 4

    assert udivisor_count(180) == 8
    assert udivisor_count(2*3*5*7) == 16


def test_issue_6981():
    S = set(divisors(4)).union(set(divisors(Integer(2))))
    assert S == {1,2,4}


def test_totient():
    assert [totient(k) for k in range(1, 12)] == \
        [1, 1, 2, 2, 4, 2, 6, 4, 6, 4, 10]
    assert totient(5005) == 2880
    assert totient(5006) == 2502
    assert totient(5009) == 5008
    assert totient(2**100) == 2**99

    m = Symbol("m", integer=True)
    assert totient(m)
    assert totient(m).subs(m, 3**10) == 3**10 - 3**9
    assert summation(totient(m), (m, 1, 11)) == 42

    n = Symbol("n", integer=True, positive=True)
    assert totient(n).is_integer

def test_reduced_totient():
    assert [reduced_totient(k) for k in range(1, 16)] == \
        [1, 1, 2, 2, 4, 2, 6, 2, 6, 4, 10, 2, 12, 6, 4]
    assert reduced_totient(5005) == 60
    assert reduced_totient(5006) == 2502
    assert reduced_totient(5009) == 5008
    assert reduced_totient(2**100) == 2**98

    m = Symbol("m", integer=True)
    assert reduced_totient(m)
    assert reduced_totient(m).subs(m, 2**3*3**10) == 3**10 - 3**9
    assert summation(reduced_totient(m), (m, 1, 16)) == 68

    n = Symbol("n", integer=True, positive=True)
    assert reduced_totient(n).is_integer


def test_divisor_sigma():
    assert [divisor_sigma(k) for k in range(1, 12)] == \
        [1, 3, 4, 7, 6, 12, 8, 15, 13, 18, 12]
    assert [divisor_sigma(k, 2) for k in range(1, 12)] == \
        [1, 5, 10, 21, 26, 50, 50, 85, 91, 130, 122]
    assert divisor_sigma(23450) == 50592
    assert divisor_sigma(23450, 0) == 24
    assert divisor_sigma(23450, 1) == 50592
    assert divisor_sigma(23450, 2) == 730747500
    assert divisor_sigma(23450, 3) == 14666785333344

    m = Symbol("m", integer=True)
    k = Symbol("k", integer=True)
    assert divisor_sigma(m)
    assert divisor_sigma(m, k)
    assert divisor_sigma(m).subs(m, 3**10) == 88573
    assert divisor_sigma(m, k).subs([(m, 3**10), (k, 3)]) == 213810021790597
    assert summation(divisor_sigma(m), (m, 1, 11)) == 99


def test_udivisor_sigma():
    assert [udivisor_sigma(k) for k in range(1, 12)] == \
        [1, 3, 4, 5, 6, 12, 8, 9, 10, 18, 12]
    assert [udivisor_sigma(k, 3) for k in range(1, 12)] == \
        [1, 9, 28, 65, 126, 252, 344, 513, 730, 1134, 1332]
    assert udivisor_sigma(23450) == 42432
    assert udivisor_sigma(23450, 0) == 16
    assert udivisor_sigma(23450, 1) == 42432
    assert udivisor_sigma(23450, 2) == 702685000
    assert udivisor_sigma(23450, 4) == 321426961814978248

    m = Symbol("m", integer=True)
    k = Symbol("k", integer=True)
    assert udivisor_sigma(m)
    assert udivisor_sigma(m, k)
    assert udivisor_sigma(m).subs(m, 4**9) == 262145
    assert udivisor_sigma(m, k).subs([(m, 4**9), (k, 2)]) == 68719476737
    assert summation(udivisor_sigma(m), (m, 2, 15)) == 169


def test_issue_4356():
    assert factorint(1030903) == {53: 2, 367: 1}


def test_divisors():
    assert divisors(28) == [1, 2, 4, 7, 14, 28]
    assert [x for x in divisors(3*5*7, 1)] == [1, 3, 5, 15, 7, 21, 35, 105]
    assert divisors(0) == []


def test_divisor_count():
    assert divisor_count(0) == 0
    assert divisor_count(6) == 4


def test_antidivisors():
    assert antidivisors(-1) == []
    assert antidivisors(-3) == [2]
    assert antidivisors(14) == [3, 4, 9]
    assert antidivisors(237) == [2, 5, 6, 11, 19, 25, 43, 95, 158]
    assert antidivisors(12345) == [2, 6, 7, 10, 30, 1646, 3527, 4938, 8230]
    assert antidivisors(393216) == [262144]
    assert sorted(x for x in antidivisors(3*5*7, 1)) == \
        [2, 6, 10, 11, 14, 19, 30, 42, 70]
    assert antidivisors(1) == []


def test_antidivisor_count():
    assert antidivisor_count(0) == 0
    assert antidivisor_count(-1) == 0
    assert antidivisor_count(-4) == 1
    assert antidivisor_count(20) == 3
    assert antidivisor_count(25) == 5
    assert antidivisor_count(38) == 7
    assert antidivisor_count(180) == 6
    assert antidivisor_count(2*3*5) == 3


def test_smoothness_and_smoothness_p():
    assert smoothness(1) == (1, 1)
    assert smoothness(2**4*3**2) == (3, 16)

    assert smoothness_p(10431, m=1) == \
        (1, [(3, (2, 2, 4)), (19, (1, 5, 5)), (61, (1, 31, 31))])
    assert smoothness_p(10431) == \
        (-1, [(3, (2, 2, 2)), (19, (1, 3, 9)), (61, (1, 5, 5))])
    assert smoothness_p(10431, power=1) == \
        (-1, [(3, (2, 2, 2)), (61, (1, 5, 5)), (19, (1, 3, 9))])
    assert smoothness_p(21477639576571, visual=1) == \
        'p**i=4410317**1 has p-1 B=1787, B-pow=1787\n' + \
        'p**i=4869863**1 has p-1 B=2434931, B-pow=2434931'


def test_visual_factorint():
    assert factorint(1, visual=1) == 1
    forty2 = factorint(42, visual=True)
    assert type(forty2) == Mul
    assert str(forty2) == '2**1*3**1*7**1'
    assert factorint(1, visual=True) is S.One
    no = dict(evaluate=False)
    assert factorint(42**2, visual=True) == Mul(Pow(2, 2, **no),
                                                Pow(3, 2, **no),
                                                Pow(7, 2, **no), **no)
    assert -1 in factorint(-42, visual=True).args


def test_factorrat():
    assert str(factorrat(S(12)/1, visual=True)) == '2**2*3**1'
    assert str(factorrat(S(1)/1, visual=True)) == '1'
    assert str(factorrat(S(25)/14, visual=True)) == '5**2/(2*7)'
    assert str(factorrat(S(-25)/14/9, visual=True)) == '-5**2/(2*3**2*7)'


def test_visual_io():
    sm = smoothness_p
    fi = factorint
    # with smoothness_p
    n = 124
    d = fi(n)
    m = fi(d, visual=True)
    t = sm(n)
    s = sm(t)
    for th in [d, s, t, n, m]:
        assert sm(th, visual=True) == s
        assert sm(th, visual=1) == s
    for th in [d, s, t, n, m]:
        assert sm(th, visual=False) == t
    assert [sm(th, visual=None) for th in [d, s, t, n, m]] == [s, d, s, t, t]
    assert [sm(th, visual=2) for th in [d, s, t, n, m]] == [s, d, s, t, t]

    # with factorint
    for th in [d, m, n]:
        assert fi(th, visual=True) == m
        assert fi(th, visual=1) == m
    for th in [d, m, n]:
        assert fi(th, visual=False) == d
    assert [fi(th, visual=None) for th in [d, m, n]] == [m, d, d]
    assert [fi(th, visual=0) for th in [d, m, n]] == [m, d, d]

    # test reevaluation
    no = dict(evaluate=False)
    assert sm({4: 2}, visual=False) == sm(16)
    assert sm(Mul(*[Pow(k, v, **no) for k, v in {4: 2, 2: 6}.items()], **no),
              visual=False) == sm(2**10)

    assert fi({4: 2}, visual=False) == fi(16)
    assert fi(Mul(*[Pow(k, v, **no) for k, v in {4: 2, 2: 6}.items()], **no),
              visual=False) == fi(2**10)


def test_core():
    assert core(35**13, 10) == 42875
    assert core(210**2) == 1
    assert core(7776, 3) == 36
    assert core(10**27, 22) == 10**5
    assert core(537824) == 14
    assert core(1, 6) == 1


def test_digits():
    assert all([digits(n, 2)[1:] == [int(d) for d in format(n, 'b')]
                for n in range(20)])
    assert all([digits(n, 8)[1:] == [int(d) for d in format(n, 'o')]
                for n in range(20)])
    assert all([digits(n, 16)[1:] == [int(d, 16) for d in format(n, 'x')]
                for n in range(20)])
    assert digits(2345, 34) == [34, 2, 0, 33]
    assert digits(384753, 71) == [71, 1, 5, 23, 4]
    assert digits(93409) == [10, 9, 3, 4, 0, 9]
    assert digits(-92838, 11) == [-11, 6, 3, 8, 2, 9]<|MERGE_RESOLUTION|>--- conflicted
+++ resolved
@@ -4,17 +4,12 @@
 from sympy.core.numbers import Integer, Rational
 from sympy.core.compatibility import long, range
 
-<<<<<<< HEAD
-from sympy.ntheory import totient, factorint, primefactors, divisors, nextprime, pollard_rho, \
-    perfect_power, multiplicity, trailing, divisor_count, primorial, pollard_pm1, divisor_sigma, factorrat, \
-    reduced_totient
-=======
 from sympy.ntheory import (isprime, n_order, is_primitive_root,
     is_quad_residue, legendre_symbol, jacobi_symbol, npartitions, totient,
     factorint, primefactors, divisors, randprime, nextprime, prevprime,
     primerange, primepi, prime, pollard_rho, perfect_power, multiplicity,
     trailing, divisor_count, primorial, pollard_pm1, divisor_sigma,
-    factorrat)
+    factorrat, reduced_totient)
 from sympy.ntheory.factor_ import (smoothness, smoothness_p,
     antidivisors, antidivisor_count, core, digits, udivisors, udivisor_sigma,
     udivisor_count)
@@ -25,7 +20,6 @@
 from sympy.ntheory.modular import crt, crt1, crt2, solve_congruence
 
 from sympy.utilities.pytest import raises, slow
->>>>>>> fcaff901
 
 from sympy.utilities.iterables import capture
 
