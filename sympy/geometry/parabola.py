"""Parabolic geometrical entity.

Contains
* Parabola

"""

from __future__ import division, print_function

from sympy.core import S, pi, sympify
from sympy.core.logic import fuzzy_bool
from sympy.core.numbers import Rational, oo
from sympy.core.compatibility import range
from sympy.core.symbol import Dummy
from sympy.simplify import simplify, trigsimp
from sympy.functions.elementary.miscellaneous import sqrt
from sympy.functions.elementary.trigonometric import cos, sin
from sympy.geometry.exceptions import GeometryError
from sympy.polys import DomainError, Poly, PolynomialError
from sympy.polys.polyutils import _not_a_coeff, _nsort
from sympy.solvers import solve
from sympy.utilities.iterables import uniq
from sympy.utilities.misc import filldedent
from sympy.utilities.decorator import doctest_depends_on

from sympy.geometry.entity import GeometryEntity, GeometrySet
from sympy.geometry.point import Point
from sympy.geometry.line import Line, LinearEntity
from sympy.geometry.util import _symbol, idiff

import random


class Parabola(GeometrySet):
    """A parabolic GeometryEntity.

    A parabola is declared with a point, that is called 'focus', and
    a line, that is called 'directrix'.

    Parameters
    ==========

    focus : Point
        Default value is Point(0, 0)
    directrix : Line

    Attributes
    ==========

    focus
    directrix
    axis of symmetry
    vertex
    focal length
    eccentricity

    Raises
    ======
    TypeError
        When `focus` is not a Point.
    """

    def __new__(cls, focus=None, directrix=None, **kwargs):
        
        if focus is None:
            focus = Point(0, 0)
        else:
            focus = Point(focus)

        if len(focus) != 2:
            raise ValueError('The focus of "{0}" must be a two dimensional point'.format(cls))

        directrix = Line(directrix) 
        return GeometryEntity.__new__(cls, focus, directrix, **kwargs)

    @property
    def ambient_dimension(self):
        return 2

    @property
    def focus(self):
        """The focus of the parabola.

        Returns
        =======

        focus : number

        See Also
        ========

        sympy.geometry.point.Point
        
        """
        return self.args[0]

    @property
    def directrix(self):
        """The directrix of the parabola.

        Returns
        =======

        directrix : line

        See Also
        ========

        sympy.geometry.line.Line
        
        """       
        return self.args[1]

    @property
    def axis_of_symmetry(self):
        """The directrix of the parabola.

        Returns
        =======

        directrix : line

        See Also
        ========

        sympy.geometry.line.Line
        
        """
<<<<<<< HEAD
        
        return 
=======
        if self.args[3] is not None:
            if self.args[1] is None:
                direc = Line(self.args[2], self.args[3])
                direc_equation = direc.equation()
            elif self.args[2] is None:
                direc = Line(self.args[1], self.args[3])
                direc_equation = direc.equation()
                
        else:
            direc = Line(self.args[1], self.args[2])
            direc_equation = direc.equation()
        return direc_equation
>>>>>>> 875a6d03
<|MERGE_RESOLUTION|>--- conflicted
+++ resolved
@@ -109,37 +109,4 @@
         sympy.geometry.line.Line
         
         """       
-        return self.args[1]
-
-    @property
-    def axis_of_symmetry(self):
-        """The directrix of the parabola.
-
-        Returns
-        =======
-
-        directrix : line
-
-        See Also
-        ========
-
-        sympy.geometry.line.Line
-        
-        """
-<<<<<<< HEAD
-        
-        return 
-=======
-        if self.args[3] is not None:
-            if self.args[1] is None:
-                direc = Line(self.args[2], self.args[3])
-                direc_equation = direc.equation()
-            elif self.args[2] is None:
-                direc = Line(self.args[1], self.args[3])
-                direc_equation = direc.equation()
-                
-        else:
-            direc = Line(self.args[1], self.args[2])
-            direc_equation = direc.equation()
-        return direc_equation
->>>>>>> 875a6d03
+        return self.args[1]