--- conflicted
+++ resolved
@@ -13,11 +13,7 @@
 from sympy.polys.polyerrors import ExactQuotientFailed
 
 from sympy.abc import x, y, z
-<<<<<<< HEAD
-from sympy import raises
-=======
 from sympy.utilities.pytest import raises
->>>>>>> c9470ac4
 
 def test_monomials():
     assert sorted(monomials([], 0)) == [1]
@@ -148,8 +144,4 @@
 
     raises(ExactQuotientFailed, "m / n")
 
-<<<<<<< HEAD
-    assert n.as_basic(x, y, z) == x**5*y**2
-=======
-    assert n.as_expr(x, y, z) == x**5*y**2
->>>>>>> c9470ac4
+    assert n.as_expr(x, y, z) == x**5*y**2